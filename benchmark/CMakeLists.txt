--- conflicted
+++ resolved
@@ -313,15 +313,6 @@
 		add_dist_counter_target(testKmerCounter FASTQ 31 ${map} ${hash} CRC32C KH_DUMMY ENABLE_PREFETCH shmem_benchmarks)
 	endforeach(hash)
 endforeach(map)
-<<<<<<< HEAD
-#foreach(hash MURMUR32 MURMUR) # CLHASH)    this is not using overlapped IO, so can use MURMUR32avx.
-#	add_dist_counter_target(testKmerCounter FASTA 31 DENSEHASH ${hash} ${hash} KH_DUMMY ENABLE_PREFETCH shmem_benchmarks)
-#	add_dist_counter_target(testKmerCounter FASTA 31 DENSEHASH ${hash} CRC32C KH_DUMMY ENABLE_PREFETCH shmem_benchmarks)
-#	add_dist_counter_target(testKmerCounter FASTQ 31 DENSEHASH ${hash} ${hash} KH_DUMMY ENABLE_PREFETCH shmem_benchmarks)
-#	add_dist_counter_target(testKmerCounter FASTQ 31 DENSEHASH ${hash} CRC32C KH_DUMMY ENABLE_PREFETCH shmem_benchmarks)
-#endforeach(hash)
-
-=======
 foreach(hash MURMUR32 MURMUR) # CLHASH)    this is not using overlapped IO, so can use MURMUR32avx.
 	add_dist_counter_target(testKmerCounter FASTA 31 DENSEHASH ${hash} ${hash} KH_DUMMY ENABLE_PREFETCH shmem_benchmarks)
 	add_dist_counter_target(testKmerCounter FASTA 31 DENSEHASH ${hash} CRC32C KH_DUMMY ENABLE_PREFETCH shmem_benchmarks)
@@ -329,7 +320,6 @@
 	add_dist_counter_target(testKmerCounter FASTQ 31 DENSEHASH ${hash} CRC32C KH_DUMMY ENABLE_PREFETCH shmem_benchmarks)
 endforeach(hash)
 	
->>>>>>> 99878418
 
 #k scalability
 foreach(map BROBINHOOD RADIXSORT)
